--- conflicted
+++ resolved
@@ -921,13 +921,8 @@
 		}
 	}
 
-<<<<<<< HEAD
-	if s.upReqCb != nil {
-		s.upReqCb(req)
-=======
 	if s.upgradeRequestCallback != nil {
 		s.upgradeRequestCallback(req)
->>>>>>> a6ed38a8
 	}
 
 	err = req.Write(stream)
@@ -1033,25 +1028,6 @@
 	s.upgradeResponseCallback = upgradeResponseCallback
 }
 
-<<<<<<< HEAD
-func (s *WebsocketStream) SetUpgradeRequestCallback(upReqCb UpgradeRequestCallback) {
-	s.upReqCb = upReqCb
-}
-
-func (s *WebsocketStream) UpgradeRequestCallback() UpgradeRequestCallback {
-	return s.upReqCb
-}
-
-func (s *WebsocketStream) SetUpgradeResponseCallback(upResCb UpgradeResponseCallback) {
-	s.upResCb = upResCb
-}
-
-func (s *WebsocketStream) UpgradeResponseCallback() UpgradeResponseCallback {
-	return s.upResCb
-}
-
-func (s *WebsocketStream) SetMaxMessageSize(bytes int) {
-=======
 func (s *Stream) UpgradeResponseCallback() UpgradeResponseCallback {
 	return s.upgradeResponseCallback
 }
@@ -1061,7 +1037,6 @@
 // - If a message exceeds the limit while reading, the connection is closed abnormally.
 // - If a message exceeds the limit while writing, the operation is cancelled.
 func (s *Stream) SetMaxMessageSize(bytes int) {
->>>>>>> a6ed38a8
 	// This is just for checking against the length returned in the frame
 	// header. The sizes of the buffers in which we read or write the messages
 	// are dynamically adjusted in frame_codec.
