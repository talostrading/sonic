--- conflicted
+++ resolved
@@ -1,10 +1,6 @@
 package websocket
 
 import (
-<<<<<<< HEAD
-	"net"
-=======
->>>>>>> a6ed38a8
 	"net/http"
 	"time"
 )
@@ -103,15 +99,9 @@
 	}
 }
 
-<<<<<<< HEAD
-type AsyncMessageHandler = func(err error, n int, mt MessageType)
-type AsyncFrameHandler = func(err error, f *Frame)
-type ControlCallback = func(mt MessageType, payload []byte)
-=======
 type AsyncMessageCallback = func(err error, n int, messageType MessageType)
 type AsyncFrameCallback = func(err error, f Frame)
 type ControlCallback = func(messageType MessageType, payload []byte)
->>>>>>> a6ed38a8
 type UpgradeRequestCallback = func(req *http.Request)
 type UpgradeResponseCallback = func(res *http.Response)
 
@@ -127,277 +117,4 @@
 		Values:       values,
 		CanonicalKey: canonicalKey,
 	}
-<<<<<<< HEAD
 }
-
-// Stream is an interface for representing a stateful WebSocket connection
-// on the server or client side.
-//
-// The interface uses the layered stream model. A WebSocket stream object
-// contains another stream object, called the "next layer", which it uses to
-// perform IO.
-//
-// Implementations handle the replies to control frames. Before closing the
-// stream, it is important to call Flush or AsyncFlush in order to write any
-// pending control frame replies to the underlying stream.
-type Stream interface {
-	// NextLayer returns the underlying stream object.
-	//
-	// The returned object is constructed by the Stream and maintained
-	// throughout its entire lifetime. All reads and writes will go through the
-	// next layer.
-	NextLayer() sonic.Stream
-
-	// SupportsDeflate returns true if Deflate compression is supported.
-	//
-	// https://datatracker.ietf.org/doc/html/rfc7692
-	SupportsDeflate() bool
-
-	// SupportsUTF8 returns true if UTF8 validity checks are supported.
-	//
-	// Implementations should not do UTF8 checking by default. Callers
-	// should be able to turn it on when instantiating the Stream.
-	SupportsUTF8() bool
-
-	// NextMessage reads the payload of the next message into the supplied
-	// buffer. Message fragmentation is automatically handled by the
-	// implementation.
-	//
-	// This call first flushes any pending control frames to the underlying
-	// stream.
-	//
-	// This call blocks until one of the following conditions is true:
-	//  - an error occurs while flushing the pending operations
-	//  - an error occurs when reading/decoding the message bytes from the
-	//    underlying stream
-	//  - the payload of the message is successfully read into the supplied
-	//    buffer
-	NextMessage([]byte) (mt MessageType, n int, err error)
-
-	// NextFrame reads and returns the next frame.
-	//
-	// This call first flushes any pending control frames to the underlying
-	// stream.
-	//
-	// This call blocks until one of the following conditions is true:
-	//  - an error occurs while flushing the pending operations
-	//  - an error occurs when reading/decoding the message bytes from the
-	//    underlying stream
-	//  - a frame is successfully read from the underlying stream
-	NextFrame() (*Frame, error)
-
-	// AsyncNextMessage reads the payload of the next message into the supplied
-	// buffer asynchronously. Message fragmentation is automatically handled by
-	// the implementation.
-	//
-	// This call first flushes any pending control frames to the underlying
-	// stream asynchronously.
-	//
-	// This call does not block. The provided completion handler is invoked when
-	// one of the following happens:
-	//  - an error occurs while flushing the pending operations
-	//  - an error occurs when reading/decoding the message bytes from the
-	//    underlying stream
-	//  - the payload of the message is successfully read into the supplied
-	//    buffer
-	AsyncNextMessage([]byte, AsyncMessageHandler)
-
-	// AsyncNextFrame reads and returns the next frame asynchronously.
-	//
-	// This call first flushes any pending control frames to the underlying
-	// stream asynchronously.
-	//
-	// This call does not block. The provided completion handler is invoked when
-	// one of the following happens:
-	//  - an error occurs while flushing the pending operations
-	//  - an error occurs when reading/decoding the message bytes from the
-	//    underlying stream
-	//  - a frame is successfully read from the underlying stream
-	AsyncNextFrame(AsyncFrameHandler)
-
-	// WriteFrame writes the supplied frame to the underlying stream.
-	//
-	// This call first flushes any pending control frames to the underlying
-	// stream.
-	//
-	// This call blocks until one of the following conditions is true:
-	//  - an error occurs while flushing the pending operations
-	//  - an error occurs during the write
-	//  - the frame is successfully written to the underlying stream
-	WriteFrame(fr *Frame) error
-
-	// AsyncWriteFrame writes the supplied frame to the underlying stream
-	// asynchronously.
-	//
-	// This call first flushes any pending control frames to the underlying
-	// stream asynchronously.
-	//
-	// This call does not block. The provided completion handler is invoked when
-	// one of the following happens:
-	//  - an error occurs while flushing the pending operations
-	//  - an error occurs during the write
-	//  - the frame is successfully written to the underlying stream
-	AsyncWriteFrame(fr *Frame, cb func(err error))
-
-	// Write writes the supplied buffer as a single message with the given type
-	// to the underlying stream.
-	//
-	// This call first flushes any pending control frames to the underlying
-	// stream.
-	//
-	// This call blocks until one of the following conditions is true:
-	//  - an error occurs while flushing the pending operations
-	//  - an error occurs during the write
-	//  - the message is successfully written to the underlying stream
-	//
-	// The message will be written as a single frame. Fragmentation should be
-	// handled by the caller through multiple calls to AsyncWriteFrame.
-	Write(b []byte, mt MessageType) error
-
-	// AsyncWrite writes the supplied buffer as a single message with the given
-	// type to the underlying stream asynchronously.
-	//
-	// This call first flushes any pending control frames to the underlying
-	// stream asynchronously.
-	//
-	// This call does not block. The provided completion handler is invoked when
-	// one of the following happens:
-	//  - an error occurs while flushing the pending operations
-	//  - an error occurs during the write
-	//  - the message is successfully written to the underlying stream
-	//
-	// The message will be written as a single frame. Fragmentation should be
-	// handled by the caller through multiple calls to AsyncWriteFrame.
-	AsyncWrite(b []byte, mt MessageType, cb func(err error))
-
-	// Flush writes any pending control frames to the underlying stream.
-	//
-	// This call blocks.
-	Flush() error
-
-	// Flush writes any pending control frames to the underlying stream
-	// asynchronously.
-	//
-	// This call does not block.
-	AsyncFlush(cb func(err error))
-
-	// Pending returns the number of currently pending operations.
-	Pending() int
-
-	// State returns the state of the WebSocket connection.
-	State() StreamState
-
-	// Handshake performs the WebSocket handshake in the client role.
-	//
-	// The call blocks until one of the following conditions is true:
-	//	- the request is sent and the response is received
-	//	- an error occurs
-	Handshake(addr string, extraHeaders ...Header) error
-
-	// AsyncHandshake performs the WebSocket handshake asynchronously in the
-	// client role.
-	//
-	// This call does not block. The provided completion handler is called when
-	// the request is sent and the response is received or when an error occurs.
-	//
-	// Regardless of  whether the asynchronous operation completes immediately
-	// or not, the handler will not be invoked from within this function.
-	// Invocation of the handler will be performed in a manner equivalent to
-	// using sonic.Post(...).
-	AsyncHandshake(addr string, cb func(error), extraHeaders ...Header)
-
-	// Accept performs the handshake in the server role.
-	//
-	// The call blocks until one of the following conditions is true:
-	//	- the request is sent and the response is received
-	//	- an error occurs
-	Accept() error
-
-	// AsyncAccept performs the handshake asynchronously in the server role.
-	//
-	// This call does not block. The provided completion handler is called when
-	// the request is send and the response is received or when an error occurs.
-	//
-	// Regardless of  whether the asynchronous operation completes immediately
-	// or not, the handler will not be invoked from within this function.
-	// Invocation of the handler will be performed in a manner equivalent to
-	// using sonic.Post(...).
-	AsyncAccept(func(error))
-
-	// AsyncClose sends a websocket close control frame asynchronously.
-	//
-	// This function is used to send a close frame which begins the WebSocket
-	// closing handshake. The session ends when both ends of the connection
-	// have sent and received a close frame.
-	//
-	// The handler is called if one of the following conditions is true:
-	//	- the close frame is written
-	//	- an error occurs
-	//
-	// After beginning the closing handshake, the program should not write
-	// further message data, pings, or pongs. Instead, the program should
-	// continue reading message data until an error occurs.
-	AsyncClose(cc CloseCode, reason string, cb func(err error))
-
-	// Close sends a websocket close control frame asynchronously.
-	//
-	// This function is used to send a close frame which begins the WebSocket
-	// closing handshake. The session ends when both ends of the connection
-	// have sent and received a close frame.
-	//
-	// The call blocks until one of the following conditions is true:
-	//	- the close frame is written
-	//	- an error occurs
-	//
-	// After beginning the closing handshake, the program should not write
-	// further message data, pings, or pongs. Instead, the program should
-	// continue reading message data until an error occurs.
-	Close(cc CloseCode, reason string) error
-
-	// SetControlCallback sets a function that will be invoked when a
-	// Ping/Pong/Close is received while reading a message. This callback is
-	// not invoked when AsyncNextFrame or NextFrame are called.
-	//
-	// The caller must not perform any operations on the stream in the provided
-	// callback.
-	SetControlCallback(ControlCallback)
-
-	// ControlCallback returns the control callback set with SetControlCallback.
-	ControlCallback() ControlCallback
-
-	// SetUpgradeRequestCallback sets a function that will be invoked during the handshake
-	// just before the upgrade request is sent.
-	//
-	// The caller must not perform any operations on the stream in the provided callback.
-	SetUpgradeRequestCallback(callback UpgradeRequestCallback)
-
-	// UpgradeRequestCallback returns the callback set with SetUpgradeRequestCallback.
-	UpgradeRequestCallback() UpgradeRequestCallback
-
-	// SetUpgradeResponseCallback sets a function that will be invoked during the handshake
-	// just after the upgrade response is received.
-	//
-	// The caller must not perform any operations on the stream in the provided callback.
-	SetUpgradeResponseCallback(callback UpgradeResponseCallback)
-
-	// UpgradeResponseCallback returns the callback set with SetUpgradeResponseCallback.
-	UpgradeResponseCallback() UpgradeResponseCallback
-
-	// SetMaxMessageSize sets the maximum size of a message that can be read
-	// from or written to a peer.
-	//  - If a message exceeds the limit while reading, the connection is
-	//    closed abnormally.
-	//  - If a message exceeds the limit while writing, the operation is
-	//    cancelled.
-	SetMaxMessageSize(bytes int)
-
-	RemoteAddr() net.Addr
-
-	LocalAddr() net.Addr
-
-	RawFd() int
-
-	CloseNextLayer() error
-=======
->>>>>>> a6ed38a8
-}